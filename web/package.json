{
  "name": "frontend",
  "version": "0.1.0",
  "private": true,
  "dependencies": {
    "@novnc/novnc": "^1.2.0",
    "@testing-library/jest-dom": "^5.14.1",
    "@testing-library/react": "^11.2.7",
    "@testing-library/user-event": "^13.5.0",
    "antd": "^4.16.6",
<<<<<<< HEAD
    "axios": "^0.24.0",
    "rc-queue-anim": "^2.0.0",
=======
    "axios": "^0.25.0",
    "rc-queue-anim": "^1.8.5",
>>>>>>> bca6ed3b
    "react": "^17.0.2",
    "react-dom": "^17.0.2",
    "react-router-dom": "^5.2.0",
    "react-scripts": "4.0.3",
    "react-vnc-display": "^2.0.1",
    "web-vitals": "^1.1.2",
    "xterm": "^4.13.0",
    "xterm-addon-attach": "^0.6.0",
    "xterm-addon-fit": "^0.5.0",
    "xterm-for-react": "^1.0.4"
  },
  "scripts": {
    "start": "react-scripts start",
    "build": "react-scripts build",
    "test": "react-scripts test",
    "eject": "react-scripts eject"
  },
  "eslintConfig": {
    "extends": [
      "react-app",
      "react-app/jest"
    ]
  },
  "browserslist": {
    "production": [
      ">0.2%",
      "not dead",
      "not op_mini all"
    ],
    "development": [
      "last 1 chrome version",
      "last 1 firefox version",
      "last 1 safari version"
    ]
  }
}<|MERGE_RESOLUTION|>--- conflicted
+++ resolved
@@ -8,13 +8,8 @@
     "@testing-library/react": "^11.2.7",
     "@testing-library/user-event": "^13.5.0",
     "antd": "^4.16.6",
-<<<<<<< HEAD
-    "axios": "^0.24.0",
+    "axios": "^0.25.0",
     "rc-queue-anim": "^2.0.0",
-=======
-    "axios": "^0.25.0",
-    "rc-queue-anim": "^1.8.5",
->>>>>>> bca6ed3b
     "react": "^17.0.2",
     "react-dom": "^17.0.2",
     "react-router-dom": "^5.2.0",
