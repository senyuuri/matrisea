{
  "name": "frontend",
  "version": "0.1.0",
  "private": true,
  "dependencies": {
<<<<<<< HEAD
    "@novnc/novnc": "^1.3.0",
    "@testing-library/jest-dom": "^5.14.1",
=======
    "@novnc/novnc": "^1.2.0",
    "@testing-library/jest-dom": "^5.16.1",
>>>>>>> f97b6aa6
    "@testing-library/react": "^11.2.7",
    "@testing-library/user-event": "^13.5.0",
    "antd": "^4.16.6",
    "axios": "^0.25.0",
    "rc-queue-anim": "^2.0.0",
    "react": "^17.0.2",
    "react-dom": "^17.0.2",
    "react-router-dom": "^5.2.0",
    "react-scripts": "4.0.3",
    "react-vnc-display": "^2.0.1",
    "web-vitals": "^1.1.2",
    "xterm": "^4.13.0",
    "xterm-addon-attach": "^0.6.0",
    "xterm-addon-fit": "^0.5.0",
    "xterm-for-react": "^1.0.4"
  },
  "scripts": {
    "start": "react-scripts start",
    "build": "react-scripts build",
    "test": "react-scripts test",
    "eject": "react-scripts eject"
  },
  "eslintConfig": {
    "extends": [
      "react-app",
      "react-app/jest"
    ]
  },
  "browserslist": {
    "production": [
      ">0.2%",
      "not dead",
      "not op_mini all"
    ],
    "development": [
      "last 1 chrome version",
      "last 1 firefox version",
      "last 1 safari version"
    ]
  }
}<|MERGE_RESOLUTION|>--- conflicted
+++ resolved
@@ -3,13 +3,8 @@
   "version": "0.1.0",
   "private": true,
   "dependencies": {
-<<<<<<< HEAD
     "@novnc/novnc": "^1.3.0",
-    "@testing-library/jest-dom": "^5.14.1",
-=======
-    "@novnc/novnc": "^1.2.0",
     "@testing-library/jest-dom": "^5.16.1",
->>>>>>> f97b6aa6
     "@testing-library/react": "^11.2.7",
     "@testing-library/user-event": "^13.5.0",
     "antd": "^4.16.6",
